--- conflicted
+++ resolved
@@ -11,13 +11,9 @@
 
 
 if __name__ == "__main__":
-<<<<<<< HEAD
-    options = ["SRS", "Core", "QGF"]
-    i = int(input("  Enter sheet (SRS=0, Core=1, QGF=2): "))
-=======
     options = ["SRS", "Core", "QGF", "HGPS"]
     i = int(input("  Enter sheet (SRS=0, Core=1, QGF=2, HGPS=3): "))
->>>>>>> 6a397837
+
     if i not in range(len(options)):
         raise IndexError
 
